--- conflicted
+++ resolved
@@ -2,11 +2,7 @@
 import { getJWTUser } from '../../auth/index.js';
 import { Project, CreateProjectData, UpdateProjectData } from '../../models/Project.js';
 import { ValidationError } from '../../errors/index.js';
-<<<<<<< HEAD
-import { PaginationUtils } from '../../types/pagination.js';
-=======
 import { PaginationUtils } from '../../utils/index.js';
->>>>>>> 0219ac64
 
 export class ProjectController {
     /**
@@ -24,34 +20,11 @@
         }
 
         try {
-<<<<<<< HEAD
-            // Validate and normalize pagination parameters
-=======
             // Parse and validate pagination parameters
->>>>>>> 0219ac64
             const paginationParams = PaginationUtils.validateAndNormalize(req.query);
             
             // Get paginated projects
             const { projects, totalCount } = await Project.findByUserIdPaginated(jwtUser.userId, paginationParams);
-<<<<<<< HEAD
-            
-            // Calculate pagination metadata
-            const paginationMetadata = PaginationUtils.calculateMetadata(paginationParams, totalCount);
-            
-            // Check if limit was capped and add warning message
-            let message: string | undefined;
-            if (req.query.limit && parseInt(req.query.limit as string, 10) > PaginationUtils.MAX_LIMIT) {
-                message = `Limit was capped at maximum value of ${PaginationUtils.MAX_LIMIT}`;
-            }
-
-            return res.json(PaginationUtils.createResponse(
-                { projects: projects.map(project => project.toJSON()) },
-                paginationMetadata,
-                message
-            ));
-        } catch (err) {
-            if (err instanceof Error && err.message.includes('must be a positive integer')) {
-=======
 
             // Create paginated response
             const response = PaginationUtils.createResponse(
@@ -64,7 +37,6 @@
             return res.json(response);
         } catch (err) {
             if (err instanceof ValidationError) {
->>>>>>> 0219ac64
                 return res.status(400).json({
                     success: false,
                     error: 'Validation error',
@@ -362,34 +334,11 @@
         }
 
         try {
-<<<<<<< HEAD
-            // Validate and normalize pagination parameters
-=======
             // Parse and validate pagination parameters
->>>>>>> 0219ac64
             const paginationParams = PaginationUtils.validateAndNormalize(req.query);
             
             // Get paginated deleted projects
             const { projects, totalCount } = await Project.findDeletedByUserIdPaginated(jwtUser.userId, paginationParams);
-<<<<<<< HEAD
-            
-            // Calculate pagination metadata
-            const paginationMetadata = PaginationUtils.calculateMetadata(paginationParams, totalCount);
-            
-            // Check if limit was capped and add warning message
-            let message: string | undefined;
-            if (req.query.limit && parseInt(req.query.limit as string, 10) > PaginationUtils.MAX_LIMIT) {
-                message = `Limit was capped at maximum value of ${PaginationUtils.MAX_LIMIT}`;
-            }
-
-            return res.json(PaginationUtils.createResponse(
-                { projects: projects.map(project => project.toJSON()) },
-                paginationMetadata,
-                message
-            ));
-        } catch (err) {
-            if (err instanceof Error && err.message.includes('must be a positive integer')) {
-=======
 
             // Create paginated response
             const response = PaginationUtils.createResponse(
@@ -402,7 +351,6 @@
             return res.json(response);
         } catch (err) {
             if (err instanceof ValidationError) {
->>>>>>> 0219ac64
                 return res.status(400).json({
                     success: false,
                     error: 'Validation error',
