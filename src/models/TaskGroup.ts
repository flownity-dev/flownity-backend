--- conflicted
+++ resolved
@@ -1,11 +1,6 @@
 import DatabaseConnection from '../database/connection.js';
 import { DatabaseError, ValidationError } from '../errors/index.js';
-<<<<<<< HEAD
-import { logger } from '../utils/index.js';
-import { PaginationParams, PaginationUtils } from '../types/pagination.js';
-=======
 import { logger, PaginationParams } from '../utils/index.js';
->>>>>>> 0219ac64
 
 export interface TaskGroupRow {
     id: number;
@@ -95,62 +90,6 @@
     }
 
     /**
-     * Get paginated task groups for a user
-     */
-    static async findByUserIdPaginated(
-        userId: number, 
-        params: PaginationParams
-    ): Promise<{ taskGroups: TaskGroup[]; totalCount: number }> {
-        if (!userId || typeof userId !== 'number') {
-            throw new ValidationError('User ID is required and must be a number');
-        }
-
-        try {
-            logger.database('Finding paginated task groups by user ID', {
-                operation: 'findByUserIdPaginated',
-                table: 'flwnty_task_group',
-                userId,
-                page: params.page,
-                limit: params.limit
-            });
-
-            // Get total count
-            const countQuery = `
-                SELECT COUNT(*) as total FROM flwnty_task_group
-                WHERE created_by = $1 AND deleted_at IS NULL
-            `;
-            const countResult = await DatabaseConnection.query<{ total: string }>(countQuery, [userId]);
-            const totalCount = parseInt(countResult.rows[0]!.total, 10);
-
-            // Get paginated data
-            const offset = PaginationUtils.calculateOffset(params.page, params.limit);
-            const dataQuery = `
-                SELECT * FROM flwnty_task_group
-                WHERE created_by = $1 AND deleted_at IS NULL
-                ORDER BY created_at DESC
-                LIMIT $2 OFFSET $3
-            `;
-            const dataResult = await DatabaseConnection.query<TaskGroupRow>(dataQuery, [userId, params.limit, offset]);
-            const taskGroups = dataResult.rows.map(row => new TaskGroup(row));
-
-            return { taskGroups, totalCount };
-        } catch (error) {
-            logger.database('Error finding paginated task groups by user ID', {
-                operation: 'findByUserIdPaginated',
-                table: 'flwnty_task_group',
-                userId,
-                error: error instanceof Error ? error.message : String(error)
-            });
-
-            throw new DatabaseError(
-                'Failed to find paginated task groups by user ID',
-                500,
-                'TASK_GROUP_FIND_PAGINATED_ERROR'
-            );
-        }
-    }
-
-    /**
      * Find a task group by ID
      */
     static async findById(id: number): Promise<TaskGroup | null> {
@@ -464,8 +403,6 @@
     }
 
     /**
-<<<<<<< HEAD
-=======
      * Get paginated task groups for a user
      */
     static async findByUserIdPaginated(
@@ -522,7 +459,6 @@
     }
 
     /**
->>>>>>> 0219ac64
      * Get paginated soft deleted task groups for a user
      */
     static async findDeletedByUserIdPaginated(
@@ -542,27 +478,16 @@
                 limit: params.limit
             });
 
-<<<<<<< HEAD
-            // Get total count
-=======
             // First, get the total count
->>>>>>> 0219ac64
             const countQuery = `
                 SELECT COUNT(*) as total FROM flwnty_task_group
                 WHERE created_by = $1 AND deleted_at IS NOT NULL
             `;
             const countResult = await DatabaseConnection.query<{ total: string }>(countQuery, [userId]);
-<<<<<<< HEAD
-            const totalCount = parseInt(countResult.rows[0]!.total, 10);
-
-            // Get paginated data
-            const offset = PaginationUtils.calculateOffset(params.page, params.limit);
-=======
             const totalCount = parseInt(countResult.rows[0]?.total || '0', 10);
 
             // Then get the paginated data
             const offset = (params.page - 1) * params.limit;
->>>>>>> 0219ac64
             const dataQuery = `
                 SELECT * FROM flwnty_task_group
                 WHERE created_by = $1 AND deleted_at IS NOT NULL
